#!/usr/bin/env python3
"""
Video Service for Docker Container
Handles video-specific operations in the container
"""

import asyncio
import json
import os
import shutil
import tempfile

import aiofiles
from fastapi import HTTPException, UploadFile

from .config import (
    ALLOWED_VIDEO_EXTENSIONS,
    CONTAINER_RESULTS_PATH,
    CONTAINER_TEMP_PATH,
    CONTAINER_VIDEOS_PATH,
)
from .manager import DockerManager


class VideoService:
    """Service for video operations in Docker container"""

    def __init__(self, docker_manager: DockerManager):
        self.docker = docker_manager

    def validate_video_file(self, filename: str) -> None:
        """Validate video file extension"""
        file_extension = os.path.splitext(filename)[1].lower()
        if file_extension not in ALLOWED_VIDEO_EXTENSIONS:
            raise HTTPException(
                status_code=400,
                detail=f"Unsupported file type. Allowed: {', '.join(ALLOWED_VIDEO_EXTENSIONS)}",
            )

    async def ensure_container_running(self) -> None:
        """Ensure container is running, raise HTTPException if not"""
        is_running, status_msg = await self.docker.check_container_status()
        if not is_running:
            raise HTTPException(
                status_code=503,
                detail=f"Container is not running: {status_msg}. Please start it with: docker-compose up -d",
            )

    async def get_container_status(self) -> dict:
        """Get container status information"""
        is_running, status_msg = await self.docker.check_container_status()
        return {
            "container_running": is_running,
            "container_id": "unknown",
            "message": status_msg,
        }

    async def upload_video(self, file: UploadFile) -> dict:
        """Upload video file to container"""
        # Validate file type
        self.validate_video_file(file.filename)

        # Ensure container is running
        await self.ensure_container_running()

        # Create temporary file
        temp_file_path = None
        try:
            # Create temporary file
            file_extension = os.path.splitext(file.filename)[1].lower()
            with tempfile.NamedTemporaryFile(
                delete=False, suffix=file_extension
            ) as temp_file:
                temp_file_path = temp_file.name

            async with aiofiles.open(temp_file_path, "wb") as out_file:
                while content := await file.read(1024 * 1024):  # Read in 1MB chunks
                    await out_file.write(content)

            # Get file size
            file_size = os.path.getsize(temp_file_path)

            # Copy file to container
            success = await self.docker.copy_file_to_container(
                temp_file_path, f"{CONTAINER_VIDEOS_PATH}/{file.filename}"
            )

            if not success:
                raise HTTPException(
                    status_code=500, detail="Failed to upload file to container"
                )

            return {
                "success": True,
                "message": f"Video '{file.filename}' uploaded successfully to container",
                "filename": file.filename,
                "file_size": file_size,
            }

        except HTTPException:
            raise
        except Exception as e:
            raise HTTPException(
                status_code=500, detail=f"Error uploading video: {str(e)}"
            )
        finally:
            # Clean up temporary file
            if temp_file_path and os.path.exists(temp_file_path):
                os.unlink(temp_file_path)

    async def download_video(self, filename: str, source: str = "results") -> str:
        """
        Downloads a video from the container to a temporary local file.
        Returns the path to the temporary file.

        Args:
            filename: Name of the video file
            source: Source directory - "videos", "results", or "temp" (default: "results")
        """
        await self.ensure_container_running()

        # Determine the container path based on source
        if source == "videos":
            container_path = f"{CONTAINER_VIDEOS_PATH}/{filename}"
        elif source == "results":
            container_path = f"{CONTAINER_RESULTS_PATH}/{filename}"
        elif source == "temp":
            container_path = f"{CONTAINER_TEMP_PATH}/{filename}"
        else:
            raise HTTPException(
                status_code=400,
                detail="Invalid source. Must be 'videos', 'results', or 'temp'.",
            )

        # Create a temporary file to hold the video
        file_extension = os.path.splitext(filename)[1]
        temp_file = tempfile.NamedTemporaryFile(
            delete=False, suffix=file_extension or ".mp4"
        )
        local_path = temp_file.name
        temp_file.close()

        # Copy the file from the container
        success = await self.docker.copy_file_from_container(container_path, local_path)

        if success:
            return local_path
        else:
            # Clean up the temporary file if the copy fails
            if os.path.exists(local_path):
                os.remove(local_path)
            raise HTTPException(
                status_code=404,
                detail=f"Video '{filename}' not found in container {source} or could not be downloaded.",
            )

<<<<<<< HEAD
    def delete_video(self, file_path: str) -> dict:
=======
    async def delete_video(self, file_path: str) -> dict:
>>>>>>> 117b6f8b
        """Delete a video from a specified path in the container"""
        await self.ensure_container_running()

        # Sanitize and construct the full path
        if file_path.startswith("/"):
            file_path = file_path[1:]

        full_path = f"/app/{file_path}"

        # Delete video file
        success = await self.docker.delete_file(full_path)

        if success:
            return {
                "success": True,
                "message": f"Video '{file_path}' deleted successfully",
            }
        else:
            raise HTTPException(
                status_code=404,
                detail=f"Video at '{file_path}' not found or could not be deleted",
            )

    async def list_videos(self) -> dict:
        """List all videos in the container"""
        await self.ensure_container_running()

        # List videos, results, and temp files concurrently
        videos_task = self.docker.list_files(CONTAINER_VIDEOS_PATH)
        results_task = self.docker.list_files(CONTAINER_RESULTS_PATH)
        temp_task = self.docker.list_files(CONTAINER_TEMP_PATH)

        results = await asyncio.gather(videos_task, results_task, temp_task)

        videos_success, videos = results[0]
        results_success, results_files = results[1]
        temp_success, temp_files = results[2]

        return {
<<<<<<< HEAD
            "container_running": is_running,
            "message": status_msg,
        }
=======
            "videos": videos if videos_success else [],
            "results": results_files if results_success else [],
            "temp": temp_files if temp_success else [],
        }

    async def get_videos_data(self) -> dict:
        """
        Retrieves video data from the JSON file in the container.
        """
        try:
            success, output = await self.docker.exec_command(
                "cat /app/videos_data.txt",
            )
            if success:
                return json.loads(output)
            return {}
        except Exception:
            return {}
>>>>>>> 117b6f8b
<|MERGE_RESOLUTION|>--- conflicted
+++ resolved
@@ -154,11 +154,7 @@
                 detail=f"Video '{filename}' not found in container {source} or could not be downloaded.",
             )
 
-<<<<<<< HEAD
-    def delete_video(self, file_path: str) -> dict:
-=======
     async def delete_video(self, file_path: str) -> dict:
->>>>>>> 117b6f8b
         """Delete a video from a specified path in the container"""
         await self.ensure_container_running()
 
@@ -198,11 +194,6 @@
         temp_success, temp_files = results[2]
 
         return {
-<<<<<<< HEAD
-            "container_running": is_running,
-            "message": status_msg,
-        }
-=======
             "videos": videos if videos_success else [],
             "results": results_files if results_success else [],
             "temp": temp_files if temp_success else [],
@@ -220,5 +211,4 @@
                 return json.loads(output)
             return {}
         except Exception:
-            return {}
->>>>>>> 117b6f8b
+            return {}