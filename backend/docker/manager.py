#!/usr/bin/env python3
"""
Docker Manager for Video Processing Container
Handles all Docker operations with fallback methods
"""

import asyncio
import os
import subprocess
import tempfile
from typing import Tuple

import docker

from .config import TIMEOUT


class DockerManager:
    """Handles all Docker operations with fallback methods"""

    def __init__(self, container_name: str = "video-editor-tools"):
        self.container_name = container_name

    def get_client(self):
        """Get Docker client with fallback methods"""
        try:
            return docker.from_env()
        except Exception:
            try:
                return docker.DockerClient(base_url="unix://var/run/docker.sock")
            except Exception:
                try:
                    return docker.DockerClient(
                        base_url="unix:///Users/lucascoelho/.docker/run/docker.sock"
                    )
                except Exception:
                    raise Exception(
                        "Cannot connect to Docker daemon. Make sure Docker is running."
                    )

    async def check_container_status(self) -> Tuple[bool, str]:
        """Check container status using subprocess (more reliable on macOS)"""
        try:
            process = await asyncio.create_subprocess_exec(
                "docker",
                "ps",
                "--filter",
                f"name={self.container_name}",
                "--format",
                "{{.Status}}",
                stdout=asyncio.subprocess.PIPE,
                stderr=asyncio.subprocess.PIPE,
            )
            stdout, stderr = await asyncio.wait_for(
                process.communicate(), timeout=TIMEOUT
            )

            if process.returncode == 0 and stdout:
                status = stdout.decode().strip()
                return ("Up" in status, status)
            else:
                return (False, "Container not found")
        except asyncio.TimeoutError:
            return (False, "Docker command timeout")
        except FileNotFoundError:
            return (False, "Docker not found in PATH")
        except Exception as e:
            return (False, f"Error: {str(e)}")

    async def exec_command(self, command: str) -> Tuple[bool, str]:
        """Execute command in container using asyncio subprocess"""
        try:
            full_command = ["docker", "exec", self.container_name, "sh", "-c", command]
            process = await asyncio.create_subprocess_exec(
                *full_command,
                stdout=asyncio.subprocess.PIPE,
                stderr=asyncio.subprocess.PIPE,
            )
            stdout, stderr = await asyncio.wait_for(
                process.communicate(), timeout=TIMEOUT
            )
            output = stdout.decode().strip() or stderr.decode().strip()
            return (process.returncode == 0, output)
        except Exception as e:
            return (False, str(e))

    async def copy_file_to_container(self, file_path: str, container_path: str) -> bool:
        """Copy file to container using asyncio subprocess"""
        try:
            process = await asyncio.create_subprocess_exec(
                "docker",
                "cp",
                file_path,
                f"{self.container_name}:{container_path}",
                stdout=asyncio.subprocess.PIPE,
                stderr=asyncio.subprocess.PIPE,
            )
            await asyncio.wait_for(process.communicate(), timeout=TIMEOUT)
            return process.returncode == 0
        except Exception as e:
            return False

    async def copy_file_from_container(
        self, container_path: str, local_path: str
    ) -> bool:
        """Copy file from container using asyncio subprocess"""
        try:
            process = await asyncio.create_subprocess_exec(
                "docker",
                "cp",
                f"{self.container_name}:{container_path}",
                local_path,
                stdout=asyncio.subprocess.PIPE,
                stderr=asyncio.subprocess.PIPE,
            )
            await asyncio.wait_for(process.communicate(), timeout=TIMEOUT)
            return process.returncode == 0
        except Exception as e:
            return False

    async def list_files(self, path: str) -> Tuple[bool, list]:
        """List files in container directory"""
        success, output = await self.exec_command(f"ls {path}")
        if success and output:
            files = [f.strip() for f in output.split("\n") if f.strip()]
            return (True, files)
        return (False, [])

    async def delete_file(self, file_path: str) -> bool:
        """Delete file in container"""
        success, _ = await self.exec_command(f"rm -f {file_path}")
        return success

<<<<<<< HEAD
    def execute_script(
=======
    async def create_directory(self, path: str) -> bool:
        """Create directory in container"""
        success, _ = await self.exec_command(f"mkdir -p {path}")
        return success

    async def get_container_info(self) -> dict:
        """Get detailed container information"""
        is_running, status = await self.check_container_status()
        return {"name": self.container_name, "running": is_running, "status": status}

    async def execute_script(
>>>>>>> 117b6f8b
        self, script_content: str, container_temp_path: str = "/app/temp"
    ) -> Tuple[bool, str]:
        """
        A helper function to execute a Python script inside the container.
        Handles creating, copying, executing, and cleaning up the script.
        """
        temp_script_path = None

        try:
            # Create a temporary file to hold the script
            with tempfile.NamedTemporaryFile(
                mode="w", suffix=".py", delete=False
            ) as temp_script:
                temp_script.write(script_content)
                temp_script_path = temp_script.name

            # Define path for the script inside the container
            container_script_path = (
                f"{container_temp_path}/{os.path.basename(temp_script_path)}"
            )

            # Copy the script to the container
            if not await self.copy_file_to_container(
                temp_script_path, container_script_path
            ):
                return (False, "Failed to copy script to container.")

            # Execute the script in the container
            success, output = await self.exec_command(
                f"python3 {container_script_path}"
            )

            # Clean up the script from the container
            await self.delete_file(container_script_path)

            return (success, output)

        finally:
            # Clean up the local temporary file
            if temp_script_path and os.path.exists(temp_script_path):
                os.remove(temp_script_path)<|MERGE_RESOLUTION|>--- conflicted
+++ resolved
@@ -131,9 +131,6 @@
         success, _ = await self.exec_command(f"rm -f {file_path}")
         return success
 
-<<<<<<< HEAD
-    def execute_script(
-=======
     async def create_directory(self, path: str) -> bool:
         """Create directory in container"""
         success, _ = await self.exec_command(f"mkdir -p {path}")
@@ -145,7 +142,6 @@
         return {"name": self.container_name, "running": is_running, "status": status}
 
     async def execute_script(
->>>>>>> 117b6f8b
         self, script_content: str, container_temp_path: str = "/app/temp"
     ) -> Tuple[bool, str]:
         """
